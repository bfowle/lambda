--- conflicted
+++ resolved
@@ -177,46 +177,8 @@
             "The translation table to use if input is Dna. See "
             "https://www.ncbi.nlm.nih.gov/Taxonomy/Utils/wprintgc.cgi?mode=c"
             " for ids. Default is to use the same table that was used for the index or 1/CANONICAL if the index "
-<<<<<<< HEAD
             "was not translated.", seqan3::option_spec::ADVANCED,
             seqan3::value_list_validator({0, 1, 2, 3, 4, 5, 6, 9, 10, 11, 12, 13, 14, 15, 16, 21, 22, 23, 24, 25}));
-=======
-            "was not translated.",
-            ArgParseArgument::INTEGER));
-        setDefaultValue(parser, "genetic-code", "0");
-        setAdvanced(parser, "genetic-code");
-    }
-
-    addOption(parser, ArgParseOption("i", "index",
-        std::string{"The database index (created by the 'lambda "} +
-        (options.blastProgram == BlastProgram::BLASTN ? "mkindexn" : "mkindexp") +
-        "' command).",
-        ArgParseArgument::INPUT_DIRECTORY,
-        "IN"));
-    setRequired(parser, "index");
-    setValidValues(parser, "index", ".lambda");
-
-    addSection(parser, "Output Options");
-    addOption(parser, ArgParseOption("o", "output",
-        "File to hold reports on hits (.m* are blastall -m* formats; .m8 is tab-separated, .m9 is tab-separated with "
-        "with comments, .m0 is pairwise format).",
-        ArgParseArgument::OUTPUT_FILE,
-        "OUT"));
-    auto exts = getFileExtensions(BlastTabularFileOut<>());
-    append(exts, getFileExtensions(BlastReportFileOut<>()));
-    append(exts, getFileExtensions(BamFileOut()));
-    CharString extsConcat;
-    // remove .sam.bam, .sam.vcf.gz, .sam.tbi
-    for (auto const & ext : exts)
-    {
-        if ((!endsWith(ext, ".bam") || startsWith(ext, ".bam")) &&
-            (!endsWith(ext, ".vcf.gz")) &&
-            (!endsWith(ext, ".sam.tbi")))
-        {
-            append(extsConcat, ext);
-            appendValue(extsConcat, ' ');
-        }
->>>>>>> c1ffd3bf
     }
 
     // TODO Does this input directory structure work?
